--- conflicted
+++ resolved
@@ -29,11 +29,7 @@
 
   return (
     <div className={cn("max-w-none", className)}>
-<<<<<<< HEAD
-      <article className='prose dark:prose-invert prose-p:leading-relaxed prose-pre:p-0 max-w'>
-=======
       <article className='prose dark:prose-invert prose-p:leading-relaxed prose-pre:p-0'>
->>>>>>> 89ed8cd0
         <ReactMarkdown
           remarkPlugins={[remarkGfm]}
           components={markdownComponents}
